--- conflicted
+++ resolved
@@ -5,12 +5,9 @@
 
 import xml.etree.ElementTree as ET
 import sys, os
-<<<<<<< HEAD
 import pickle as pk
-=======
 frameworkDir = os.path.dirname(os.path.abspath(sys.argv[0]))
 sys.path.append(os.path.join(frameworkDir,'utils'))
->>>>>>> f570f90f
 
 from utils import find_crow
 
