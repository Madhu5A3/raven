--- conflicted
+++ resolved
@@ -1153,15 +1153,26 @@
 ImportanceRankInput.createClass("PostProcessor", False, baseNode=ModelInput)
 WhatInput = InputData.parameterInputFactory("what", contentType=InputData.StringType)
 ImportanceRankInput.addSub(WhatInput)
+VariablesInput = InputData.parameterInputFactory("variables", contentType=InputData.StringType)
+DimensionsInput = InputData.parameterInputFactory("dimensions", contentType=InputData.StringType)
+ManifestInput = InputData.parameterInputFactory("manifest", contentType=InputData.StringType)
+ManifestInput.addSub(VariablesInput)
+ManifestInput.addSub(DimensionsInput)
+LatentInput = InputData.parameterInputFactory("latent", contentType=InputData.StringType)
+LatentInput.addSub(VariablesInput)
+LatentInput.addSub(DimensionsInput)
 FeaturesInput = InputData.parameterInputFactory("features", contentType=InputData.StringType)
-FeaturesInput.addParam("type", InputData.StringType)
+FeaturesInput.addSub(ManifestInput)
+FeaturesInput.addSub(LatentInput)
 ImportanceRankInput.addSub(FeaturesInput)
 TargetsInput = InputData.parameterInputFactory("targets", contentType=InputData.StringType)
 ImportanceRankInput.addSub(TargetsInput)
-DimensionsInput = InputData.parameterInputFactory("dimensions", contentType=InputData.StringType)
-ImportanceRankInput.addSub(DimensionsInput)
+#DimensionsInput = InputData.parameterInputFactory("dimensions", contentType=InputData.StringType)
+#ImportanceRankInput.addSub(DimensionsInput)
 MVNDistributionInput = InputData.parameterInputFactory("mvnDistribution", contentType=InputData.StringType)
 ImportanceRankInput.addSub(MVNDistributionInput)
+PivotParameterInput = InputData.parameterInputFactory("pivotParameter", contentType=InputData.StringType)
+ImportanceRankInput.addSub(PivotParameterInput)
 
 #
 class ImportanceRank(BasePostProcessor):
@@ -1227,19 +1238,12 @@
       @ In, xmlNode, xml.etree.ElementTree Element Objects, the xml element node that will be checked against the available options specific to this Sampler
       @ Out, None
     """
-<<<<<<< HEAD
     paramInput = ImportanceRankInput()
     paramInput.parseNode(xmlNode)
     for child in paramInput.subparts:
       if child.getName() == 'what':
-        self.what = child.value
-        if self.what == 'all': self.what = self.acceptedMetric
-=======
-    for child in xmlNode:
-      if child.tag == 'what':
-        what = child.text.strip()
+        what = child.value.strip()
         if what.lower() == 'all': self.what = self.all
->>>>>>> 55d5f748
         else:
           requestMetric = list(var.strip() for var in what.split(','))
           toCalculate = []
@@ -1254,57 +1258,34 @@
             else:
               self.raiseAnError(IOError, self.printTag,'asked unknown operation', metric, '. Available',str(self.acceptedMetric))
           self.what = toCalculate
-<<<<<<< HEAD
-      if child.getName() == 'targets':
+      elif child.getName() == 'targets':
         self.targets = list(inp.strip() for inp in child.value.strip().split(','))
-      if child.getName() == 'features':
-        if 'type' in child.parameterValues:
-          featureType = child.parameterValues['type']
-          if featureType.strip() == 'latent':
-            self.transformation = True
-          elif featureType.strip() == '':
-            self.transformation = False
-          else:
-            self.raiseAnError(IOError,'type: ' + str(child.parameterValues['type']) + ' is unsupported for node: ' + str(child.getName()) + '!')
-        self.features = list(inp.strip() for inp in child.value.strip().split(','))
-      if child.getName() == 'dimensions':
-        self.dimensions = list(int(inp.strip()) for inp in child.value.strip().split(','))
-      if child.getName() == 'mvnDistribution':
+      elif child.getName() == 'features':
+        for subNode in child.subparts:
+          if subNode.getName() == 'manifest':
+            for subSubNode in subNode.subparts:
+              if subSubNode.getName() == 'variables':
+                self.manifest = list(inp.strip() for inp in subSubNode.value.strip().split(','))
+                self.features.extend(self.manifest)
+              elif subSubNode.getName() == 'dimensions':
+                self.manifestDim = list(int(inp.strip()) for inp in subSubNode.value.strip().split(','))
+              else:
+                self.raiseAnError(IOError, 'Unrecognized xml node name:',subSubNode.getName(),'in',self.printTag)
+          if subNode.getName() == 'latent':
+            self.latentSen = True
+            for subSubNode in subNode.subparts:
+              if subSubNode.getName() == 'variables':
+                self.latent = list(inp.strip() for inp in subSubNode.value.strip().split(','))
+                self.features.extend(self.latent)
+              elif subSubNode.getName() == 'dimensions':
+                self.latentDim = list(int(inp.strip()) for inp in subSubNode.value.strip().split(','))
+              else:
+                self.raiseAnError(IOError, 'Unrecognized xml node name:',subSubNode.getName(),'in',self.printTag)
+      elif child.getName() == 'mvnDistribution':
         self.mvnDistribution = child.value.strip()
-    if not self.dimensions:
-      self.dimensions = range(1,len(self.features)+1)
-      self.raiseAWarning('The dimensions for given features: ' + str(self.features) + ' is not provided! Default dimensions will be used: ' + str(self.dimensions) + '!')
-
-  def _localPrintXML(self,outFile,options=None):
-=======
-      elif child.tag == 'targets':
-        self.targets = list(inp.strip() for inp in child.text.strip().split(','))
-      elif child.tag == 'features':
-        for subNode in child:
-          if subNode.tag == 'manifest':
-            for subSubNode in subNode:
-              if subSubNode.tag == 'variables':
-                self.manifest = list(inp.strip() for inp in subSubNode.text.strip().split(','))
-                self.features.extend(self.manifest)
-              elif subSubNode.tag == 'dimensions':
-                self.manifestDim = list(int(inp.strip()) for inp in subSubNode.text.strip().split(','))
-              else:
-                self.raiseAnError(IOError, 'Unrecognized xml node name:',subSubNode.tag,'in',self.printTag)
-          if subNode.tag == 'latent':
-            self.latentSen = True
-            for subSubNode in subNode:
-              if subSubNode.tag == 'variables':
-                self.latent = list(inp.strip() for inp in subSubNode.text.strip().split(','))
-                self.features.extend(self.latent)
-              elif subSubNode.tag == 'dimensions':
-                self.latentDim = list(int(inp.strip()) for inp in subSubNode.text.strip().split(','))
-              else:
-                self.raiseAnError(IOError, 'Unrecognized xml node name:',subSubNode.tag,'in',self.printTag)
-      elif child.tag == 'mvnDistribution':
-        self.mvnDistribution = child.text.strip()
-      elif child.tag == "pivotParameter": self.pivotParameter = child.text
+      elif child.getName() == "pivotParameter": self.pivotParameter = child.value
       else:
-        self.raiseAnError(IOError, 'Unrecognized xml node name: ' + child.tag + '!')
+        self.raiseAnError(IOError, 'Unrecognized xml node name: ' + child.getName() + '!')
     if not self.latentDim and len(self.latent) != 0:
       self.latentDim = range(1,len(self.latent)+1)
       self.raiseAWarning('The dimensions for given latent variables: ' + str(self.latent) + ' is not provided! Default dimensions will be used: ' + str(self.latentDim) + ' in ' + self.printTag)
@@ -1320,7 +1301,6 @@
       self.transformation = True
 
   def _localPrintXML(self,outFile,options=None,pivotVal=None):
->>>>>>> 55d5f748
     """
       Adds requested entries to XML node.
       @ In, outFile, Files.StaticXMLOutput, file to which entries will be printed
