--- conflicted
+++ resolved
@@ -441,11 +441,7 @@
               for center in self.clusterCenters_:
                 center[cnt] = center[cnt] * self.muAndSigmaFeatures[feat][1] + self.muAndSigmaFeatures[feat][0]
             self.outputDict['outputs']['clusterCenters'       ] = self.clusterCenters_
-<<<<<<< HEAD
-        else:
-=======
         elif self.metric is None:
->>>>>>> 50b34d89
             # this methods is used by any other clustering algorithm that does not generatecluster_centers_ to generate the cluster centers. E.g., Agglomerative
             # clustering in Sklearn does not in fact compute cluster centers. This if condition computes
             # self.outputDict['outputs']['clusterCenters'] for this particular clustering method
