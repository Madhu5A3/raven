--- conflicted
+++ resolved
@@ -700,9 +700,6 @@
 checkFloat('load from dict rlz 2 "a"',rlz['a'],1.2)
 checkArray('load from dict rlz 2 "b"',rlz['b'].values,[1.2,1.21,1.22],float)
 
-<<<<<<< HEAD
-=======
-
 ######################################
 #        REMOVING VARIABLES          #
 ######################################
@@ -723,9 +720,6 @@
 data.addRealization({'a':np.array([2.1]), 't':np.array([0])})
 
 
-
-
->>>>>>> 7d19ffef
 print(results)
 
 sys.exit(results["fail"])
