# Copyright 2017 Battelle Energy Alliance, LLC
#
# Licensed under the Apache License, Version 2.0 (the "License");
# you may not use this file except in compliance with the License.
# You may obtain a copy of the License at
#
# http://www.apache.org/licenses/LICENSE-2.0
#
# Unless required by applicable law or agreed to in writing, software
# distributed under the License is distributed on an "AS IS" BASIS,
# WITHOUT WARRANTIES OR CONDITIONS OF ANY KIND, either express or implied.
# See the License for the specific language governing permissions and
# limitations under the License.

#For future compatibility with Python 3
"""
  This class outlines the behavior for the basic in-memory DataObject, including support
  for ND and ragged input/output variable data shapes.  Other in-memory DataObjects are
  specialized implementations of this class.
"""
from __future__ import division, print_function, unicode_literals, absolute_import
import warnings
warnings.simplefilter('default',DeprecationWarning)

import sys,os
import __builtin__
import itertools
import copy
import cPickle as pk
import xml.etree.ElementTree as ET

import abc
import numpy as np
import pandas as pd
import xarray as xr

# relative import for RAVEN, local import for unit tests
try:
  from .XDataObject import DataObject
except ValueError:
  from XDataObject import DataObject
from Files import StaticXMLOutput
from utils import utils, cached_ndarray, InputData, xmlUtils, mathUtils

# for profiling with kernprof
try:
  __builtin__.profile
except AttributeError:
  # profiler not preset, so pass through
  def profile(func):
    """
      Dummy for when profiler is missing.
      @ In, func, method, method to run
      @ Out, func, method, method to run
    """
    return func

#
#
#
#
class DataSet(DataObject):
  """
    DataObject developed Oct 2017 to obtain linear performance from data objects when appending, over
    thousands of variables and millions of samples.  Wraps np.ndarray for collecting and uses xarray.Dataset
    for final form.  Subclasses are shortcuts (recipes) for this most general case.

    The interface for these data objects is specific.  The methods under "EXTERNAL API", "INITIALIZATION",
    and "BUILTINS" are the only methods that should be called to interact with the object.
  """
  ### EXTERNAL API ###
  # These are the methods that RAVEN entities should call to interact with the data object
  def addExpectedMeta(self,keys):
    """
      Registers meta to look for in realizations.
      @ In, keys, set(str), keys to register
      @ Out, None
    """
    # TODO add option to skip parts of meta if user wants to
    # remove already existing keys
    keys = list(key for key in keys if key not in self._allvars+self.indexes)
    # if no new meta, move along
    if len(keys) == 0:
      return
    # CANNOT add expected meta after samples are started
    assert(self._data is None)
    assert(self._collector is None or len(self._collector) == 0)
    self._metavars.extend(keys)
    self._allvars.extend(keys)

  def addMeta(self,tag,xmlDict):
    """
      Adds general (not pointwise) metadata to this data object.  Can add several values at once, collected
      as a dict keyed by target variables.
      @ In, tag, str, section to add metadata to, usually the data submitter (BasicStatistics, DataObject, etc)
      @ In, xmlDict, dict, data to change, of the form {target:{scalarMetric:value,scalarMetric:value,vectorMetric:{wrt:value,wrt:value}}}
      @ Out, None
    """
    # Data ends up being written as follows (see docstrings above for dict structure)
    #  - A good default for 'target' is 'general' if there's not a specific target
    # <tag>
    #   <target>
    #     <scalarMetric>value</scalarMetric>
    #     <scalarMetric>value</scalarMetric>
    #     <vectorMetric>
    #       <wrt>value</wrt>
    #       <wrt>value</wrt>
    #     </vectorMetric>
    #   </target>
    #   <target>
    #     <scalarMetric>value</scalarMetric>
    #     <vectorMetric>
    #       <wrt>value</wrt>
    #     </vectorMetric>
    #   </target>
    # </tag>
    # TODO potentially slow if MANY top level tags
    if tag not in self._meta.keys():
      # TODO store elements as Files object XML, for now
      new = StaticXMLOutput()
      new.initialize(self.name,self.messageHandler) # TODO replace name when writing later
      new.newTree(tag)
      self._meta[tag] = new
    destination = self._meta[tag]
    for target in xmlDict.keys():
      for metric,value in xmlDict[target].items():
        # Two options: if a dict is given, means vectorMetric case
        if isinstance(value,dict):
          destination.addVector(target,metric,value)
        # Otherwise, scalarMetric
        else:
          # sanity check to make sure suitable values are passed in
          assert(isinstance(value,(str,unicode,float,int)))
          destination.addScalar(target,metric,value)

  def addRealization(self,rlz):
    """
      Adds a "row" (or "sample") to this data object.
      This is the method to add data to this data object.
      Note that rlz can include many more variables than this data object actually wants.
      Before actually adding the realization, data is formatted for this data object.
      @ In, rlz, dict, {var:val} format where
                         "var" is the variable name as a string,
                         "val" is either a float or a np.ndarray of values.
      @ Out, None
    """
    # protect against back-changing realization
    rlz = copy.deepcopy(rlz)
    # clean out entries that aren't desired
    try:
      rlz = dict((var,rlz[var]) for var in self._allvars+self.indexes)
    except KeyError as e:
      self.raiseAnError(KeyError,'Provided realization does not have all requisite values for object "{}": "{}"'.format(self.name,e.args[0]))
    # check consistency, but make it an assertion so it can be passed over
    if not self._checkRealizationFormat(rlz):
      self.raiseAnError(SyntaxError,'Realization was not formatted correctly for "{}"! See warnings above.'.format(self.name))
    # format the data
    rlz = self._formatRealization(rlz)
    # perform selective collapsing/picking of data
    rlz = self._selectiveRealization(rlz)
    # FIXME if no scalar entry is made, this construction fails.
    #  Instead of treating each dataarrray as an object, numpy.asarray calls their asarray methods,
    #  unfolding them and making a full numpy array with more dimensions, instead of effectively
    #  a list of realizations, where each realization is effectively a list of xr.DataArray objects.
    #
    #  To mitigate this behavior, we forcibly add a [0.0] entry to each realization, then exclude
    #  it once the realizations are constructed.  This seems like an innefficient option; others
    #  should be explored.  - talbpaul, 12/2017
    # newData is a numpy array of realizations,
    #   each of which is a numpy array of some combination of scalar values and/or xr.DataArrays.
    #   This is because the cNDarray collector expects a LIST of realization, not a single realization.
    #   Maybe the "append" method should be renamed to "extend" or changed to append one at a time.
    newData = np.asarray([list(rlz[var] for var in self._allvars)+[0.0]],dtype=object)
    newData = newData[:,:-1]
    # if data storage isn't set up, set it up
    if self._collector is None:
      self._collector = self._newCollector(width=len(rlz))
    # append
    self._collector.append(newData)
    # reset scaling factors, kd tree
    self._resetScaling()

  def addVariable(self,varName,values,classify='meta'):
    """
      Adds a variable/column to the data.  "values" needs to be as long as self.size.
      @ In, varName, str, name of new variable
      @ In, values, np.array, new values (floats/str for scalars, xr.DataArray for hists)
      @ In, classify, str, optional, either 'input', 'output', or 'meta'
      @ Out, None
    """
    assert(isinstance(values,np.ndarray))
    assert(len(values) == self.size)
    assert(classify in ['input','output','meta'])
    # first, collapse existing entries
    self.asDataset()
    # format as single data array
    # TODO worry about sampleTag values?
    column = self._collapseNDtoDataArray(values,varName,labels=self._data[self.sampleTag])
    # add to the dataset
    self._data = self._data.assign(**{varName:column})
    if classify == 'input':
      self._inputs.append(varName)
    elif classify == 'output':
      self._outputs.append(varName)
    else:
      self._metavars.append(varName)
    self._allvars.append(varName)

  def asDataset(self, outType=None):
    """
      Casts this dataObject as dictionary or an xr.Dataset depending on outType.
      @ In, outType, str, optional, type of output object (xr.Dataset or dictionary).
      @ Out, xr.Dataset or dictionary.
    """
    if outType is None or outType=='xrDataset':
      # return the xArray, i.e., the old asDataset()
      return self._convertToXrDataset()
    elif outType=='dict':
      # return a dict
      return self._convertToDict()
    else:
      # raise an error
      self.raiseAnError(ValueError, 'DataObject method "asDataset" has been called with wrong '
                                    'type: ' +str(outType) + '. Allowed values are: xrDataset, dict.')

  def checkIndexAlignment(self,indexesToCheck=None):
    """
      Checks that all realizations share common coordinates along given indexes.
      That is, assures data is not sparse, but full (no NaN entries).
      @ In, indexesToCheck, list(str) or str or None, optional, indexes to check (or single index if string, or if None will check ALL indexes)
      @ Out, same, bool, if True then alignment is good
    """
    # format request so that indexesToCheck is always a list
    if isinstance(indexesToCheck,(str,unicode)):
      indexesToCheck = [indexesToCheck]
    elif indexesToCheck is None:
      indexesToCheck = self.indexes[:]
    else:
      try:
        indexesToCheck = list(indexesToCheck) # TODO what if this errs?
      except TypeError:
        self.raiseAnError('Unrecognized input to checkIndexAlignment!  Expected list, string, or None, but got "{}"'.format(type(indexesToCheck)))
    # check the alignment of each index by checking for NaN values in each slice
    data = self.asDataset()
    for index in indexesToCheck:
      # check that index is indeed an index
      assert(index in self.indexes)
      # get a typical variable from set to look at
      ## NB we can do this because each variable within one realization must be aligned with the rest
      ##    of the variables in that same realization, so checking one variable that depends on "index"
      ##    is as good as checking all of them.
      ##TODO: This approach is only working for our current data struture, for ND case, this should be
      ## improved.
      data = data[self._pivotParams[index][-1]]
      # if any nulls exist in this data, this suggests missing data, therefore misalignment.
      if data.isnull().sum() > 0:
        self.raiseADebug('Found misalignment index variable "{}".'.format(index))
        return False
    # if you haven't returned False by now, you must be aligned
    return True

  def constructNDSample(self,vals,dims,coords,name=None):
    """
      Constructs a single realization instance (for one variable) from a realization entry.
      @ In, vals, np.ndarray, should have shape of (len(coords[d]) for d in dims)
      @ In, dims, list(str), names of dependent dimensions IN ORDER of appearance in vals, e.g. ['time','x','y']
      @ In, coords, dict, {dimension:list(float)}, values for each dimension at which 'val' was obtained, e.g. {'time':
      @ Out, obj, xr.DataArray, completed realization instance suitable for sending to "addRealization"
    """
    # TODO while simple, this API will allow easier extensibility in the future.
    obj = xr.DataArray(vals,dims=dims,coords=coords)
    obj.rename(name)
    return obj

  def getDimensions(self,var=None):
    """
      Provides the independent dimensions that this variable depends on.
      To get all dimensions at once, use self.indexes property.
      @ In, var, str, optional, name of variable (or None, or 'input', or 'output')
      @ Out, dims, dict, {name:values} of independent dimensions
    """
    # TODO add unit tests
    # TODO allow several variables requested at once?
    if var is None:
      var = self._allvars
    elif var in ['input','output']:
      var = self.getVars(var)
    else:
      var = [var]
    dims = dict((v,list(key for key in self._pivotParams.keys() if v in self._pivotParams[key])) for v in var)
    return dims

  def getMeta(self,keys=None,pointwise=False,general=False):
    """
      Method to obtain entries in the metadata.  If niether pointwise nor general, then returns an empty dict.
       @ In, keys, list(str), optional, the keys (or main tag) to search for.  If None, return all.
       @ In, pointwise, bool, optional, if True then matches will be searched in the pointwise metadata
       @ In, general, bool, optional, if True then matches will be searched in the general metadata
       @ Out, meta, dict, key variables/xpaths to data object entries (column if pointwise, XML if general)
    """
    # if keys is None, keys is all of them
    if keys is None:
      keys = []
      if pointwise:
        keys += self._metavars
      if general:
        keys += self._meta.keys()
    gKeys = set([]) if not general else set(self._meta.keys()).intersection(set(keys))
    pKeys = set([]) if not pointwise else set(self._metavars).intersection(set(keys))
    # get any left overs
    missing = set(keys).difference(gKeys.union(pKeys))
    if len(missing)>0:
      self.raiseAnError(KeyError,'Some requested keys could not be found in the requested metadata:',missing)
    meta = {}
    if pointwise:
      # TODO slow key crawl
      for var in self._metavars:
        if var in pKeys:
          # TODO if still collecting, an option to NOT call asDataset
          meta[var] = self.asDataset()[var]
    if general:
      meta.update(dict((key,self._meta[key]) for key in gKeys))
    return meta

  def getVars(self,subset=None):
    """
      Gives list of variables that are part of this dataset.
      @ In, subset, str, optional, if given can return 'input','output','meta' subset types
      @ Out, getVars, list(str), list of variable names requested
    """
    if subset is None:
      return self.vars
    subset = subset.strip().lower()
    if subset == 'input':
      return self._inputs[:]
    elif subset == 'output':
      return self._outputs[:]
    elif subset == 'meta':
      return self._metavars[:]
    else:
      self.raiseAnError(KeyError,'Unrecognized subset choice: "{}"'.format(subset))

  def getVarValues(self,var):
    """
      Returns the sampled values of "var"
      @ In, var, str or list(str), name(s) of variable(s)
      @ Out, res, xr.DataArray, samples (or dict of {var:xr.DataArray} if multiple variables requested)
    """
    ## NOTE TO DEVELOPER:
    # This method will make a COPY of all the data into dictionaries.
    # This is necessarily fairly cumbersome and slow.
    # For faster access, consider using data.asDataset()['varName'] for one variable, or
    #                                   data.asDataset()[ ('var1','var2','var3') ] for multiple.
    self.asDataset()
    if isinstance(var,(str,unicode)):
      val = self._data[var]
      #format as scalar
      if len(val.dims) == 0:
        res = self._data[var].item(0)
      #format as dataarray
      else:
        res = self._data[var]
    elif isinstance(var,list):
      res = dict((v,self.getVarValues(v)) for v in var)
    else:
      self.raiseAnError(RuntimeError,'Unrecognized request type:',type(var))
    return res

  def load(self,fName,style='netCDF',**kwargs):
    """
      Reads this dataset from disk based on the format.
      @ In, fName, str, path and name of file to read
      @ In, style, str, optional, options are enumerated below
      @ In, kwargs, dict, optional, additional arguments to pass to reading function
      @ Out, None
    """
    style = style.lower()
    # if fileToLoad in kwargs, then filename is actualle fName/fileToLoad
    if 'fileToLoad' in kwargs.keys():
      fName = kwargs['fileToLoad'].getAbsFile()
    # load based on style for loading
    if style == 'netcdf':
      self._fromNetCDF(fName,**kwargs)
    elif style == 'csv':
      # make sure we don't include the "csv"
      if fName.endswith('.csv'):
        fName = fName[:-4]
      self._fromCSV(fName,**kwargs)
    elif style == 'dict':
      self._fromDict(fName,**kwargs)
    # TODO dask
    else:
      self.raiseAnError(NotImplementedError,'Unrecognized read style: "{}"'.format(style))
    # after loading, set or reset scaling factors
    self._setScalingFactors()

  def realization(self,index=None,matchDict=None,tol=1e-15):
    """
      Method to obtain a realization from the data, either by index or matching value.
      Either "index" or "matchDict" must be supplied.
      If matchDict and no match is found, will return (len(self),None) after the pattern of numpy, scipy
      @ In, index, int, optional, number of row to retrieve (by index, not be "sample")
      @ In, matchDict, dict, optional, {key:val} to search for matches
      @ In, tol, float, optional, tolerance to which match should be made
      @ Out, index, int, optional, index where found (or len(self) if not found), only returned if matchDict
      @ Out, rlz, dict, realization requested (None if not found)
    """
    # FIXME the caller should have no idea whether to read the collector or not.
    # TODO convert input space to KD tree for faster searching -> XArray.DataArray has this built in
    # TODO option to read both collector and data for matches/indices
    ## first, check that some direction was given, either an index or a match to find
    if (index is None and matchDict is None) or (index is not None and matchDict is not None):
      self.raiseAnError(TypeError,'Either "index" OR "matchDict" (not both) must be specified to use "realization!"')
    numInData = len(self._data[self.sampleTag]) if self._data is not None else 0
    numInCollector = len(self._collector) if self._collector is not None else 0
    ## next, depends on if we're doing an index lookup or a realization match
    if index is not None:
      # traditional request: nonnegative integers
      if index >= 0:
        ## if index past the data, try the collector
        if index > numInData-1:
          ## if past the data AND the collector, we don't have that entry
          if index > numInData + numInCollector - 1:
            self.raiseAnError(IndexError,'Requested index "{}" but only have {} entries (zero-indexed)!'.format(index,numInData+numInCollector))
          ## otherwise, take from the collector
          else:
            rlz = self._getRealizationFromCollectorByIndex(index - numInData)
        ## otherwise, take from the data
        else:
          rlz = self._getRealizationFromDataByIndex(index)
      # handle "-" requests (counting from the end): first end of collector, or if not then end of data
      else:
        # caller is requesting so many "from the end", so work backwards
        ## if going back further than what's in the collector ...
        if abs(index) > numInCollector:
          ## if further going back further than what's in the data, then we don't have that entry
          if abs(index) > numInData + numInCollector:
            self.raiseAnError(IndexError,'Requested index "{}" but only have {} entries!'.format(index,numInData+numInCollector))
          ## otherwise, grab the requested index from the data
          else:
            rlz = self._getRealizationFromDataByIndex(index + numInCollector)
        ## otherwise, grab the entry from the collector
        else:
          rlz = self._getRealizationFromCollectorByIndex(index)
      return rlz
    ## END select by index
    ## START collect by matching realization
    else: # matchDict must not be None
      # if nothing in data, try collector
      if numInData == 0:
        # if nothing in data OR collector, we can't have a match
        if numInCollector == 0:
          return 0,None
        # otherwise, get it from the collector
        else:
          index,rlz = self._getRealizationFromCollectorByValue(matchDict,tol=tol)
      # otherwise, first try to find it in the data
      else:
        index,rlz = self._getRealizationFromDataByValue(matchDict,tol=tol)
        # if no match found in data, try in the collector (if there's anything in it)
        if rlz is None:
          if numInCollector > 0:
            index,rlz = self._getRealizationFromCollectorByValue(matchDict,tol=tol)
      return index,rlz

  def remove(self,realization=None,variable=None):
    """
      Used to remove either a realization or a variable from this data object.
      @ In, realization, dict or int, optional, (matching or index of) realization to remove
      @ In, variable, str, optional, name of "column" to remove
      @ Out, None
    """
    if self.size == 0:
      self.raiseAWarning('Called "remove" on DataObject, but it is empty!')
      return
    noData = self._data is None or len(self._data) == 0
    noColl = self._collector is None or len(self._collector) == 0
    assert(not (realization is None and variable is None))
    assert(not (realization is not None and variable is not None))
    assert(self._data is not None)
    # TODO what about removing from collector?
    if realization is not None:
      # TODO reset scaling factors
      self.raiseAnError(NotImplementedError,'TODO implementation for removing realizations is not currently implemented!')
    elif variable is not None:
      # remove from self._data
      if not noData:
        self._data = self._data.drop(variable)
      # remove from self._collector
      if not noColl:
        varIndex = self._allvars.index(variable)
        self._collector.removeEntity(varIndex)
      # remove references to variable in lists
      self._allvars.remove(variable)
      # TODO potentially slow lookups
      for varlist in [self._inputs,self._outputs,self._metavars]:
        if variable in varlist:
          varlist.remove(variable)
      # TODO remove references from general metadata?
    if self._scaleFactors is not None:
      self._scaleFactors.pop(variable,None)
    #either way reset kdtree
    self.inputKDTree = None

  def reset(self):
    """
      Sets this object back to its initial state.
      @ In, None
      @ Out, None
    """
    self._data = None
    self._collector = None
    self._meta = {}
    # TODO others?

  def sliceByIndex(self,index):
    """
      Returns list of realizations at "snapshots" along dimension "index".
      For example, if 'index' is 'time', then returns cross-sectional slices of the dataobject at each recorded 'time' index value.
      @ In, index, str, name of index along which to obtain slices
      @ Out, slices, list, list of xr.Dataset slices.
    """
    data = self.asDataset()
    # if empty, nothing to do
    if self._data is None or len(self._data) == 0:
      self.raiseAWarning('Tried to return sliced data, but DataObject is empty!')
      return []
    # assert that index is indeed an index
    if index not in self.indexes + [self.sampleTag]:
      self.raiseAnError(IOError,'Requested slices along "{}" but that variable is not an index!  Options are: {}'.format(index,self.indexes))
    numIndexCoords = len(data[index])
    slices = list(data.isel(**{index:i}) for i in range(numIndexCoords))
    # NOTE: The slice may include NaN if a variable does not have a value along a different index for this snapshot along "index"
    return slices

  def write(self,fName,style='netCDF',**kwargs):
    """
      Writes this dataset to disk based on the format.
      @ In, fName, str, path and name of file to write
      @ In, style, str, optional, options are enumerated below
      @ In, kwargs, dict, optional, additional arguments to pass to writing function
          Includes:  firstIndex, int, optional, if included then is the realization index that writing should start from (implies appending instead of rewriting)
      @ Out, index, int, index of latest rlz to be written, for tracking purposes
    """
    self.asDataset() #just in case there is stuff left in the collector
    if style.lower() == 'netcdf':
      self._toNetCDF(fName,**kwargs)
    elif style.lower() == 'csv':
      if len(self._data[self.sampleTag])==0: #TODO what if it's just metadata?
        self.raiseAWarning('Nothing to write!')
        return
      #first write the CSV
      firstIndex = kwargs.get('firstIndex',0)
      self._toCSV(fName,start=firstIndex,**kwargs)
      # then the metaxml
      self._toCSVXML(fName,**kwargs)
    # TODO dask?
    else:
      self.raiseAnError(NotImplementedError,'Unrecognized write style: "{}"'.format(style))
    return len(self) # so that other entities can track which realization we've written

  ### INITIALIZATION ###
  # These are the necessary functions to construct and initialize this data object
  def __init__(self):#, in_vars, out_vars, meta_vars=None, dynamic=False, var_dims=None,cacheSize=100,prealloc=False):
    """
      Constructor.
      @ In, None
      @ Out, None
    """
    DataObject.__init__(self)
    self.name      = 'DataSet'
    self.type      = 'DataSet'
    self.printTag  = self.name
    self.defaultDtype = object
    self._scaleFactors = {}     # mean, sigma for data for matching purposes

  def _readMoreXML(self,xmlNode):
    """
      Initializes data object based on XML input
      @ In, xmlNode, xml.etree.ElementTree.Element, input information
      @ Out, None
    """
    inp = DataSet.getInputSpecification()()
    inp.parseNode(xmlNode)
    # let parent read first
    DataObject._readMoreXML(self,inp)
    # any additional custom reading below

  ### BUIlTINS AND PROPERTIES ###
  # These are special commands that RAVEN entities can use to interact with the data object
  def __len__(self):
    """
      Overloads the len() operator.
      @ In, None
      @ Out, int, number of samples in this dataset
    """
    return self.size

  @property
  def vars(self):
    """
      Property to access all the pointwise variables being controlled by this data object.
      As opposed to "self._allvars", returns the variables clustered by subset (inp, out, meta) instead of order added
      @ In, None
      @ Out, vars, list(str), variable names list
    """
    return self._inputs + self._outputs + self._metavars

  @property
  def size(self):
    """
      Property to access the amount of data in this data object.
      @ In, None
      @ Out, size, int, number of samples
    """
    s = 0 # counter for size
    # from collector
    s += self._collector.size if self._collector is not None else 0
    # from data
    s += len(self._data[self.sampleTag]) if self._data is not None else 0
    return s

  @property
  def indexes(self):
    """
      Property to access the independent axes in this problem
      @ In, None
      @ Out, indexes, list(str), independent index names (e.g. ['time'])
    """
    return self._pivotParams.keys()

  ### INTERNAL USE FUNCTIONS ###
  def _collapseNDtoDataArray(self,data,var,labels=None):
    """
      Converts a row of numpy samples (float or xr.DataArray) into a single DataArray suitable for a xr.Dataset.
      @ In, data, np.ndarray, array of either float or xr.DataArray; array must be single-dimension
      @ In, var, str, name of the variable being acted on
      @ In, labels, list, list of labels to use for collapsed array under self.sampleTag title
      @ Out, DataArray, xr.DataArray, single dataarray object
    """
    assert(isinstance(data,np.ndarray))
    assert(len(data.shape) == 1)
    if labels is None:
      labels = range(len(data))
    else:
      assert(len(labels) == len(data))
    #method = 'once' # see below, parallelization is possible but not implemented
    # first case: single entry per node: floats, strings, ints, etc
    if isinstance(data[0],(float,str,unicode,int)):
      array = xr.DataArray(data,
                           dims=[self.sampleTag],
                           coords={self.sampleTag:labels},
                           name=var) # THIS is very fast
    # second case: ND set (history set or higher dimension) --> CURRENTLY should be unused
    elif type(data[0]) == xr.DataArray:
      # two methods: all at "once" or "split" into multiple parts.  "once" is faster, but not parallelizable.
      # ONCE #
      #if method == 'once':
      val = dict((i,data[i]) for i in range(len(data)))
      val = xr.Dataset(data_vars=val)
      val = val.to_array(dim=self.sampleTag) # TODO labels preserved?
      val.coords[self.sampleTag] = labels
      # SPLIT # currently unused, but could be for parallel performance
      #elif method == 'split':
      #  chunk = 150
      #  start = 0
      #  N = len(data)
      #  vals = []
      #  # TODO can be parallelized
      #  while start < N-1:
      #    stop = min(start+chunk+1,N)
      #    ival = dict((i,data[i,v]) for i in range(start,stop))
      #    ival = xr.Dataset(data_vars=ival)
      #    ival = ival.to_array(dim=self.sampleTag) # TODO does this end up indexed correctly?
      #    vals.append(ival)
      #    start = stop
      #  val = xr.concat(vals,dim=self.sampleTag)
      # END #
      array = val
    else:
      self.raiseAnError(TypeError,'Unrecognized data type for var "{}": "{}"'.format(var,type(data[0])))
    array.rename(var)
    return array

  def _convertArrayListToDataset(self,array,action=None):
    """
      Converts a 1-D array of xr.DataArrays into a xr.Dataset, then takes action on self._data:
      action=='replace': replace self._data with the new dataset
      action=='extend' : add new dataset to self._data using merge
      action=='return' : return new dataset
      else             : only return new dataset
      @ In, array, list(xr.DataArray), list of variables as samples to turn into dataset
      @ In, action, str, optional, can be used to specify the action to take with the new dataset
      @ Out, new, xr.Dataset, single data entity
    """
    try:
      new = xr.Dataset(array)
    except ValueError as e:
      self.raiseAnError(RuntimeError,'While trying to create a new Dataset, a variable has itself as an index!  Error: ' +str(e))
    if action == 'return':
      return new
    elif action == 'replace':
      self._data = new
      # general metadata included if first time
      self._data.attrs = self._meta # appears to NOT be a reference
      # determine dimensions for each variable
      dimsMeta = {}
      # TODO potentially slow loop
      for var in self._inputs + self._outputs:
        dims = list(new[var].dims)
        # don't list if only entry is sampleTag
        if dims == [self.sampleTag]:
          continue
        # even then, don't list sampleTag
        try:
          dims.remove(self.sampleTag)
        except ValueError:
          pass #not there, so didn't need to remove
        dimsMeta[var] = ','.join(dims)
      # store sample tag, IO information, coordinates
      self.addMeta('DataSet',{'general':{'sampleTag':self.sampleTag,
                                         'inputs':','.join(self._inputs),
                                         'outputs':','.join(self._outputs),
                                         'pointwise_meta':','.join(self._metavars),
                                         },
                              'dims':dimsMeta,
                             })
    elif action == 'extend':
      # TODO compatability check!
      # TODO Metadata update?
      self._data.merge(new,inplace=True)
    # set up scaling factors
    self._setScalingFactors()
    return new

  def _convertFinalizedDataRealizationToDict(self,rlz):
    """
      After collapsing into xr.Dataset, all entries are stored as xr.DataArrays.
      This converts them into a dictionary like the realization sent in.
      @ In, rlz, dict(varname:xr.DataArray), "row" from self._data
      @ Out, new, dict(varname:value), where "value" could be singular (float,str) or xr.DataArray
    """
    # TODO this has a lot of looping and might be slow for many variables.  Bypass or rewrite where possible.
    new = {}
    for k,v in rlz.items():
      # if singular, eliminate dataarray container
      if len(v.dims)==0:
        new[k] = v.item(0)
      # otherwise, trim NaN entries before returning
      else:
        for dim in v.dims[:]:
          v = v.dropna(dim)
        new[k] = v
    return new

  def _convertToDict(self):
    """
      Casts this dataObject as dictionary.
      @ In, None
      @ Out, asDataset, xr.Dataset or dict, data in requested format
    """
    self.raiseAWarning('DataObject._convertToDict can be a slow operation and should be avoided where possible!')
    # container for all necessary information
    dataDict = {}
    # supporting data
    dataDict['dims']     = self.getDimensions()
    dataDict['metadata'] = self.getMeta(general=True)
    # main data
    ## initialize with np arrays of objects
    dataDict['data'] = dict((var,np.zeros(self.size,dtype=object)) for var in self.vars+self.indexes)
    ## loop over realizations to get distinct values without NaNs
    for var in self.vars:
      # how we get and store variables depends on the dimensionality of the variable
      dims=self.getDimensions(var)[var]
      # if scalar (no dims and not an index), just grab the values
      if len(dims)==0 and var not in self.indexes:
        dataDict['data'][var] = self.asDataset()[var].values
        continue
      # otherwise, need to remove NaNs, so loop over slices
      for s,rlz in enumerate(self.sliceByIndex(self.sampleTag)):
        # get data specific to this var for this realization (slice)
        data = rlz[var]
        # need to drop indexes for which no values are present
        for index in dims:
          data = data.dropna(index)
          if dataDict['data'][index][s] == 0:
            dataDict['data'][index][s] = data[index].values
        dataDict['data'][var][s] = data.values
    return dataDict

  def _convertToXrDataset(self):
    """
      Casts this dataobject as an xr.Dataset.
      Functionally, typically collects the data from self._collector and places it in self._data.
      Efficiency note: this is the slowest part of typical data collection.
      @ In, None
      @ Out, xarray.Dataset, all the data from this data object.
      P.S.: this was the old asDataset(self)
    """
    # TODO make into a protected method? Should it be called from outside?
    # if we have collected data, collapse it
    if self._collector is not None and len(self._collector) > 0:
      data = self._collector.getData()
      firstSample = int(self._data[self.sampleTag][-1])+1 if self._data is not None else 0
      arrs = {}
      for v,var in enumerate(self._allvars):
        # create single dataarrays
        arrs[var] = self._collapseNDtoDataArray(data[:,v],var)
        # re-index samples
        arrs[var][self.sampleTag] += firstSample
      # collect all data into dataset, and update self._data
      if self._data is None:
        self._convertArrayListToDataset(arrs,action='replace')
      else:
        self._convertArrayListToDataset(arrs,action='extend')
      # reset collector
      self._collector = self._newCollector(width=self._collector.width,dtype=self._collector.values.dtype)
    return self._data

  def _formatRealization(self,rlz):
    """
      Formats realization without truncating data
      @ In, rlz, dict, {var:val} format (see addRealization)
      @ Out, rlz, dict, {var:val} modified
    """
    # TODO this could be much more efficient on the parallel (finalizeCodeOutput) than on serial
    # TODO costly for loop
    indexes = []
    for var,val in rlz.items():
      # if an index variable, skip it and mark it for removal
      if var in self._pivotParams.keys():
        indexes.append(var)
        continue
      dims = self.getDimensions(var)[var]
      ## change dimensionless to floats -> TODO use operator to collapse!
      if dims in [[self.sampleTag], []]:
        if len(val) == 1:
          rlz[var] = val[0]
      ## reshape multidimensional entries into dataarrays
      else:
        coords = dict((d,rlz[d]) for d in dims)
        rlz[var] = self.constructNDSample(val,dims,coords,name=var)
    for var in indexes:
      del rlz[var]
    return rlz

  def _fromCSV(self,fName,**kwargs):
    """
      Loads a dataset from CSV (preferably one it wrote itself, but maybe not necessarily?
      @ In, fName, str, filename to load from (not including .csv or .xml)
      @ In, kwargs, dict, optional arguments
      @ Out, None
    """
    assert(self._data is None)
    assert(self._collector is None)
    # first, try to read from csv
    try:
      panda = pd.read_csv(fName+'.csv')
    except pd.errors.EmptyDataError:
      # no data in file
      self.raiseAWarning('Tried to read data from "{}", but the file is empty!'.format(fName+'.csv'))
      return
    finally:
      self.raiseADebug('Reading data from "{}.csv"'.format(fName))
    # then, read in the XML
    # TODO what if no xml? -> read as point set?
    meta = self._fromCSVXML(fName)
    # apply findings # TODO shouldn't we respect user wishes more carefully? TODO
    self.sampleTag = meta.get('sampleTag',self.sampleTag)
    dims = meta.get('pivotParams',{}) # stores the dimensionality of each variable
    if len(dims)>0:
      self.setPivotParams(dims)
    # check that all required variables are available # TODO this breaks if the metadata is missing
    provided = set(meta.get('inputs',[])+meta.get('outputs',[])+meta.get('metavars',[]))
    needed = set(self._allvars)
    missing = needed - provided
    if len(missing) > 0:
      self.raiseAnError(IOError,'Not all the variables requested for data object "{}" were found in csv "{}.csv"! Missing: {}'.format(self.name,fName,missing))
    # What about probability weights and other essential metadata? -> Let's just add them.
    self.addExpectedMeta(meta.get('metavars',[]))
    # find distinct number of samples
    try:
      samples = list(set(panda[self.sampleTag]))
    except KeyError:
      # sample ID wasn't given, so assume each row is sample
      samples = range(len(panda.index))
      panda[self.sampleTag] = samples
    # create arrays from which to create the data set
    arrays = {}
    for var in self._allvars:
      if var in dims.keys():
        data = panda[[var,self.sampleTag]+dims[var]]
        data.set_index(self.sampleTag,inplace=True)
        ndat = np.zeros(len(samples),dtype=object)
        for s,sample in enumerate(samples):
          places = data.index.get_loc(sample)
          vals = data[places].dropna().set_index(dims[var])#.set_index(dims[var]).dropna()
          #vals.drop('dim_1')
          # TODO this needs to be improved before ND will work; we need the individual sub-indices (time, space, etc)
          rlz = xr.DataArray(vals.values[:,0],dims=dims[var],coords=dict((var,vals.index.values) for var in dims[var]))
          ndat[s] = rlz
          #rlzdat = xr.DataArray(vals,dims=['time'],coords=dict((var,vals[var].values[0]) for var in dims[var]))
          #print rlzdat
        arrays[var] = self._collapseNDtoDataArray(ndat,var,labels=samples)
      else:
        # scalar example
        data = panda[[var,self.sampleTag]].groupby(self.sampleTag).first().values[:,0]
        arrays[var] = self._collapseNDtoDataArray(data,var,labels=samples)
    self._convertArrayListToDataset(arrays,action='replace')

  def _fromCSVXML(self,fName):
    """
      Loads in the XML portion of a CSV if it exists.  Returns information found.
      @ In, fName, str, filename to read as filename.xml
      @ Out, metadata, dict, metadata discovered
    """
    metadata = {}
    # check if we have anything from which to read
    try:
      meta,_ = xmlUtils.loadToTree(fName+'.xml')
      self.raiseADebug('Reading metadata from "{}.xml"'.format(fName))
<<<<<<< HEAD
      haveMeta = True      
    except IOError:
      haveMeta = False
=======
      haveMeta = True
    except IOError:
      haveMeta = False

>>>>>>> 2cc47a7b
    # if nothing to load, return nothing
    if not haveMeta:
      return metadata
    tagNode = xmlUtils.findPath(meta,'DataSet/general/sampleTag')
    # read samplerTag
    if tagNode is not None:
      metadata['sampleTag'] = tagNode.text
    # read dimensional data
    dimsNode = xmlUtils.findPath(meta,'DataSet/dims')
    if dimsNode is not None:
      metadata['pivotParams'] = dict((child.tag,child.text.split(',')) for child in dimsNode)
    inputsNode = xmlUtils.findPath(meta,'DataSet/general/inputs')
    if inputsNode is not None:
      metadata['inputs'] = inputsNode.text.split(',')
    outputsNode = xmlUtils.findPath(meta,'DataSet/general/outputs')
    if outputsNode is not None:
      metadata['outputs'] = outputsNode.text.split(',')
    # these DO have to be read from meta if present
    metavarsNode = xmlUtils.findPath(meta,'DataSet/general/pointwise_meta')
    if metavarsNode is not None:
      metadata['metavars'] = metavarsNode.text.split(',')
    # return
    return metadata

  def _fromDict(self,source,dims=None,**kwargs):
    """
      Loads data from a dictionary with variables as keys and values as np.arrays of realization values
      @ In, source, dict, as {var:values} with types {str:np.array}
      @ In, dims, dict, optional, ordered list of dimensions that each var depends on as {var:[list]}
      @ In, kwargs, dict, optional, additional arguments
      @ Out, None
    """
    assert(self._data is None)
    assert(self._collector is None)
    # not safe to default to dict, so if "dims" not specified set it here
    if dims is None:
      dims = {}
    # data sent in is as follows:
    #   single-entry (scalars) - np.array([val, val, val])
    #   histories              - np.array([np.array(vals), np.array(vals), np.array(vals)])
    #   etc
    ## check that all inputs, outputs required are provided
    providedVars = set(source.keys())
    requiredVars = set(self.getVars('input')+self.getVars('output'))
    ## determine what vars are metadata (the "extra" stuff that isn't output or input
    # TODO don't take "extra", check registered meta explicitly
    extra = list(e for e in providedVars - requiredVars if e not in self.indexes)
    self._metavars = extra
    ## figure out who's missing from the IO space
    missing = requiredVars - providedVars
    if len(missing) > 0:
      self.raiseAnError(KeyError,'Variables are missing from "source" that are required for this data object:',missing)
    # make a collector from scratch -> start by collecting into ndarray
    rows = len(source.values()[0])
    cols = len(self.getVars())
    data = np.zeros([rows,cols],dtype=object)
    for i,var in enumerate(itertools.chain(self._inputs,self._outputs,self._metavars)):
      values = source[var]
      # TODO consistency checking with dimensions requested by the user?  Or override them?
      #  -> currently overriding them
      varDims = dims.get(var,[])
      # format higher-than-one-dimensional variables into a list of xr.DataArray
      for dim in varDims:
        ## first, make sure we have all the dimensions for this variable
        if dim not in source.keys():
          self.raiseAnError(KeyError,'Variable "{}" depends on dimension "{}" but it was not provided to _fromDict in the "source"!'.format(var,dim))
        ## construct ND arrays
        for v,val in enumerate(values):
          ## coordinates come from each dimension, specific to the "vth" realization
          coords = dict((dim,source[dim][v]) for dim in varDims)
          ## swap-in-place the construction; this will likely error if there's inconsistencies
          values[v] = self.constructNDSample(val,varDims,coords,name=var)
        #else:
        #  pass # TODO need to make sure entries are all single entries!
      data[:,i] = values
    # set up collector as cached nd array of values
    self._collector = cached_ndarray.cNDarray(values=data,dtype=object)
    # collapse into xr.Dataset
    self.asDataset()

  def _fromNetCDF(self,fName, **kwargs):
    """
      Reads this data object from file that is netCDF.  If not netCDF4, this could be slow.
      Loads data lazily; it won't be pulled into memory until operations are attempted on the specific data
      @ In, fName, str, path/name to read file
      @ In, kwargs, dict, optional, keywords to pass to netCDF4 reading
                                    See http://xarray.pydata.org/en/stable/io.html#netcdf for options
      @ Out, None
    """
    # TODO set up to use dask for on-disk operations -> or is that a different data object?
    # TODO are these fair assertions?
    assert(self._data is None)
    assert(self._collector is None)
    self._data = xr.open_dataset(fName)
    # convert metadata back to XML files
    for key,val in self._data.attrs.items():
      self._meta[key] = pk.loads(val.encode('utf-8'))

  def _getRealizationFromCollectorByIndex(self,index):
    """
      Obtains a realization from the collector storage using the provided index.
      @ In, index, int, index to return
      @ Out, rlz, dict, realization as {var:value}
    """
    assert(self._collector is not None)
    assert(index < len(self._collector))
    rlz = dict(zip(self._allvars,self._collector[index]))
    return rlz

  def _getRealizationFromCollectorByValue(self,match,tol=1e-15):
    """
      Obtains a realization from the collector storage matching the provided index
      @ In, match, dict, elements to match
      @ In, tol, float, optional, tolerance to which match should be made
      @ Out, r, int, index where match was found OR size of data if not found
      @ Out, rlz, dict, realization as {var:value} OR None if not found
    """
    assert(self._collector is not None)
    # TODO KD Tree for faster values -> still want in collector?
    # TODO slow double loop
    lookingFor = match.values()
    for r,row in enumerate(self._collector[:,tuple(self._allvars.index(var) for var in match.keys())]):
      match = True
      for e,element in enumerate(row):
        if isinstance(element,(float,int)):
          match *= mathUtils.compareFloats(lookingFor[e],element,tol=tol)
          if not match:
            break
        else:
          match *= lookingFor[e] == element
      if match:
        break
    if match:
      return r,self._getRealizationFromCollectorByIndex(r)
    else:
      return len(self),None

  def _getRealizationFromDataByIndex(self,index):
    """
      Obtains a realization from the data storage using the provided index.
      @ In, index, int, index to return
      @ Out, rlz, dict, realization as {var:value} where value is a DataArray with only coordinate dimensions
    """
    assert(self._data is not None)
    #assert(index < len(self._data[self.sampleTag]))
    rlz = self._data[{self.sampleTag:index}].drop(self.sampleTag).data_vars
    rlz = self._convertFinalizedDataRealizationToDict(rlz)
    return rlz

  def _getRealizationFromDataByValue(self,match,tol=1e-15):
    """
      Obtains a realization from the data storage using the provided index.
      @ In, match, dict, elements to match
      @ In, tol, float, optional, tolerance to which match should be made
      @ Out, r, int, index where match was found OR size of data if not found
      @ Out, rlz, dict, realization as {var:value} OR None if not found
    """
    assert(self._data is not None)
    # TODO this could be slow, should do KD tree instead
    mask = 1.0
    for var,val in match.items():
      # float instances are relative, others are absolute
      if isinstance(val,(float,int)):
        # scale if we know how
        try:
          loc,scale = self._scaleFactors[var]
        #except TypeError:
        #  # self._scaleFactors is None, so set them
        #  self._setScalingFactors(var)
        except KeyError: # IndexError?
        # variable doesn't have a scale factor (yet? Why not?)
          loc = 0.0
          scale = 1.0
        scaleVal = (val-loc)/scale
        # create mask of where the dataarray matches the desired value
        mask *= abs((self._data[var]-loc)/scale - scaleVal) < tol
      else:
        mask *= self._data[var] == val
    rlz = self._data.where(mask,drop=True)
    try:
      idx = rlz[self.sampleTag].item(0)
    except IndexError:
      return len(self),None
    return idx,self._getRealizationFromDataByIndex(idx)

  def _getRequestedElements(self,options):
    """
      Obtains a list of the elements to be written, based on defaults and options[what]
      @ In, options, dict, general list of options for writing output files
      @ Out, keep, list(str), list of variables that will be written to file
    """
    if 'what' in options.keys():
      elements = options['what'].split(',')
      keep = []
      for entry in elements:
        small = entry.strip().lower()
        if small == 'input':
          keep += self._inputs
          continue
        elif small == 'output':
          keep += self._outputs
          continue
        else:
          keep.append(entry.split('|')[-1].strip())
    else:
      # TODO need the sampleTag meta to load histories # BY DEFAULT only keep inputs, outputs; if specifically requested, keep metadata by selection
      keep = self._inputs + self._outputs + self._metavars
    return keep

  def _getVariableIndex(self,var):
    """
      Obtains the index in the list of variables for the requested var.
      @ In, var, str, variable name (input, output, or pointwise medatada)
      @ Out, index, int, column corresponding to the variable
    """
    return self._allvars.index(var)

  def _newCollector(self,width=1,length=100,dtype=None):
    """
      Creates a new collector object and returns it.
      @ In, width, int, optional, width of collector
      @ In, length, int, optional, initial length of (allocated) collector
      @ In, dtype, type, optional, type of entires (float if all float, usually should be object)
    """
    if dtype is None:
      dtype = self.defaultDtype # set in subclasses if different
    return cached_ndarray.cNDarray(width=width,length=length,dtype=dtype)

  def _resetScaling(self):
    """
      Removes the KDTree and scaling factors, usually because the data changed in some way
      @ In, None
      @ Out, None
    """
    self._scaleFactors = {}
    self._inputKDTree = None

  def _selectiveRealization(self,rlz,checkLengthBeforeTruncating=False):
    """
      Formats realization to contain the desired data
      @ In, rlz, dict, {var:val} format (see addRealization)
      @ Out, rlz, dict, {var:val} modified
    """
    for var, val in rlz.items():
      if isinstance(val,np.ndarray):
        self.raiseAnError(NotImplementedError,'Variable "{}" has no dimensions but has multiple values!  Not implemented for DataSet yet.'.format(var))
    return rlz

  def _setScalingFactors(self,var=None):
    """
      Sets the scaling factors for the data (mean, scale).
      @ In, var, str, optional, if given then will only set factors for "var"
      @ Out, None
    """
    if var is None:
      # clear existing factors and set list to "all"
      self._scaleFactors = {}
      varList = self._allvars
    else:
      # clear existing factor and reset variable scale, if existing
      varList = [var]
      try:
        del self._scaleFactors[var]
      except KeyError:
        pass
    # TODO someday make KDTree too!
    assert(self._data is not None) # TODO check against collector entries?
    for var in varList:
      ## commented code. We use a try now for speed. It probably needs to be modified for ND arrays
      # if not a float or int, don't scale it
      # TODO this check is pretty convoluted; there's probably a better way to figure out the type of the variable
      #first = self._data.groupby(var).first()[var].item(0)
      #if (not isinstance(first,(float,int))) or np.isnan(first):# or self._data[var].isnull().all():
      #  continue
      try:
        mean = float(self._data[var].mean())
        scale = float(self._data[var].std())
        self._scaleFactors[var] = (mean,scale)
      except TypeError:
        pass

  def _toCSV(self,fName,start=0,**kwargs):
    """
      Writes this data object to CSV file (except the general metadata, see _toCSVXML)
      @ In, fName, str, path/name to write file
      @ In, start, int, optional, first realization to start printing from (if > 0, implies append mode)
      @ In, kwargs, dict, optional, keywords for options
            Possibly includes:
                'clusterLabel': name of variable to cluster printing by.  If included then triggers history-like printing.
      @ Out, None
    """
    filenameLocal = fName # TODO path?
    keep = self._getRequestedElements(kwargs)
    toDrop = list(var for var in self._allvars if var not in keep)
    # if printing by cluster, divert now
    if 'clusterLabel' in kwargs:
      clusterLabel = kwargs.pop('clusterLabel')
      self._toCSVCluster(fName,start,clusterLabel,**kwargs)
      return
    # set up data to write
    if start > 0:
      # slice data starting from "start"
      sl = slice(start,None,None)
      data = self._data.isel(**{self.sampleTag:sl})
      mode = 'a'
    else:
      data = self._data
      mode = 'w'
    data = data.drop(toDrop)
    self.raiseADebug('Printing data to CSV: "{}"'.format(filenameLocal+'.csv'))
    # get the list of elements the user requested to write
    # order data according to user specs # TODO might be time-inefficient, allow user to skip?
    ordered = list(i for i in self._inputs if i in keep)
    ordered += list(o for o in self._outputs if o in keep)
    ordered += list(m for m in self._metavars if m in keep)
    self._usePandasWriteCSV(filenameLocal,data,ordered,keepSampleTag = self.sampleTag in keep,mode=mode)

  def _toCSVCluster(self,fName,start,clusterLabel,**kwargs):
    """
      Writes this data object as a chain of CSVs, grouped by the cluster
      @ In, fName, str, path/name to write file
      @ In, start, int, optional, TODO UNUSED first realization to start printing from (if > 0, implies append mode)
      @ In, clusterLable, str, variable by which to cluster printing
      @ In, kwargs, dict, optional, keywords for options
      @ Out, None
    """
    # get list of variables to print
    keep = self._getRequestedElements(kwargs)
    # get unique cluster labels
    clusterIDs = set(self._data[clusterLabel].values)
    # write main CSV pointing to other files
    with open(fName+'.csv','w') as writeFile: # TODO append mode if printing each step
      writeFile.writelines('{},filename\n'.format(clusterLabel))
      for ID in clusterIDs:
        writeFile.writelines('{},{}_{}.csv\n'.format(ID,fName,ID))
      self.raiseADebug('Wrote master cluster file to "{}.csv"'.format(fName))
    # write sub files as point sets
    ordered = list(var for var in itertools.chain(self._inputs,self._outputs,self._metavars) if (var != clusterLabel and var in keep))
    for ID in clusterIDs:
      data = self._data.where(self._data[clusterLabel] == ID, drop = True).drop(clusterLabel)
      self._usePandasWriteCSV('{}_{}'.format(fName,ID), data, ordered, keepSampleTag=self.sampleTag in keep, mode='w') # TODO append mode

  def _toCSVXML(self,fName,**kwargs):
    """
      Writes the general metadata of this data object to XML file
      @ In, fName, str, path/name to write file
      @ In, kwargs, dict, additional options
      @ Out, None
    """
    # make copy of XML and modify it
    meta = copy.deepcopy(self._meta)
    # remove variables that aren't being "kept" from the meta record
    keep = self._getRequestedElements(kwargs)
    ## remove from "dims"
    dimsNode = xmlUtils.findPath(meta['DataSet'].tree.getroot(),'dims')
    if dimsNode is not None:
      toRemove = []
      for child in dimsNode:
        if child.tag not in keep:
          toRemove.append(child)
      for r in toRemove:
        dimsNode.remove(r)
    ## remove from "inputs, outputs, pointwise"
    genNode =  xmlUtils.findPath(meta['DataSet'].tree.getroot(),'general')
    toRemove = []
    for child in genNode:
      if child.tag in ['inputs','outputs','pointwise_meta']:
        vs = []
        for var in child.text.split(','):
          if var.strip() in keep:
            vs.append(var)
        if len(vs) == 0:
          toRemove.append(child)
        else:
          child.text = ','.join(vs)
    for r in toRemove:
      genNode.remove(r)

    self.raiseADebug('Printing metadata XML: "{}"'.format(fName+'.xml'))
    with open(fName+'.xml','w') as ofile:
      #header
      ofile.writelines('<DataObjectMetadata name="{}">\n'.format(self.name))
      for name,target in meta.items():
        xml = target.writeFile(asString=True,startingTabs=1,addRavenNewlines=False)
        ofile.writelines('  '+xml+'\n')
      ofile.writelines('</DataObjectMetadata>\n')

  def _toNetCDF(self,fName,**kwargs):
    """
      Writes this data object to file in netCDF4.
      @ In, fName, str, path/name to write file
      @ In, kwargs, dict, optional, keywords to pass to netCDF4 writing
                                    One good option is format='NETCDF4' to assure netCDF4 is used
                                    See http://xarray.pydata.org/en/stable/io.html#netcdf for options
      @ Out, None
    """
    # TODO set up to use dask for on-disk operations -> or is that a different data object?
    # convert metadata into writeable
    self._data.attrs = dict((key,pk.dumps(val)) for key,val in self._meta.items())
    self._data.to_netcdf(fName,**kwargs)

  def _usePandasWriteCSV(self,fName,data,ordered,keepSampleTag=False,keepIndex=False,mode='w'):
    """
      Uses Pandas to write a CSV.
      @ In, fName, str, path/name to write file
      @ In, data, xr.Dataset, data to write (with only "keep" vars included, plus self.sampleTag)
      @ In, ordered, list(str), ordered list of headers
      @ In, keepSampleTag, bool, optional, if True then keep the samplerTag in the CSV
      @ In, keepIndex, bool, optional, if True then keep indices in the CSV even if not multiindex
      @ In, mode, str, optional, mode to write CSV in (write, append as 'w','a')
      @ Out, None
    """
    # TODO asserts
    # make a pandas dataframe, they write to CSV very well
    data = data.to_dataframe()
    # order entries
    data = data[ordered]
    # set up writing mode; if append, don't write headers
    if mode == 'a':
      header = False
    else:
      header = True
    # write, depending on whether to keep sampleTag in index or not
    if keepSampleTag:
      data.to_csv(fName+'.csv',mode=mode,header=header)
    else:
      # if other multiindices included, don't omit them #for ND DataSets only
      if isinstance(data.index,pd.MultiIndex):
        # if we have just the self.sampleTag index (we can not drop it otherwise pandas fail). We use index=False (a.a.)
        indexx = False if len(data.index.names) == 1 else True
        if indexx:
          data.index = data.index.droplevel(self.sampleTag)
        data.to_csv(fName+'.csv',mode=mode,header=header, index=indexx)
      # if keepIndex, then print as is
      elif keepIndex:
        data.to_csv(fName+'.csv',mode=mode,header=header)
      # if only index was sampleTag and we don't want it, index = False takes care of that
      else:
        data.to_csv(fName+'.csv',index=False,mode=mode,header=header)
    #raw_input('Just wrote to CSV "{}.csv", press enter to continue ...'.format(fName))<|MERGE_RESOLUTION|>--- conflicted
+++ resolved
@@ -919,16 +919,9 @@
     try:
       meta,_ = xmlUtils.loadToTree(fName+'.xml')
       self.raiseADebug('Reading metadata from "{}.xml"'.format(fName))
-<<<<<<< HEAD
-      haveMeta = True      
-    except IOError:
-      haveMeta = False
-=======
       haveMeta = True
     except IOError:
       haveMeta = False
-
->>>>>>> 2cc47a7b
     # if nothing to load, return nothing
     if not haveMeta:
       return metadata
