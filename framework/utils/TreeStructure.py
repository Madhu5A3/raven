--- conflicted
+++ resolved
@@ -70,14 +70,11 @@
     self._branches.append(node)
 
   def updateDepth(self):
-<<<<<<< HEAD
-=======
     '''
       updates the 'depth' parameter throughout the tree
       @In, None
       @Out, None
     '''
->>>>>>> e84f0def
     if self.parent=='root': self.depth=0
     else: self.depth = self.parent.depth+1
     for node in self._branches:
@@ -237,14 +234,11 @@
     return result
 
   def setText(self,entry):
-<<<<<<< HEAD
-=======
     '''
       Sets the text of the node, as <node>text</node>.
       @ In, entry, string to store as node text
       @ Out, None
     '''
->>>>>>> e84f0def
     self.text = str(entry)
 
   def writeNode(self,dumpFileObj):
@@ -260,14 +254,11 @@
     if self.numberBranches()>0: dumpFileObj.write(' '+'  '*self.depth + '</branch>\n')
 
   def stringNode(self,msg):
-<<<<<<< HEAD
-=======
     '''
       As writeNode, but returns a string representation of the tree instead of writing it to file.
       @ In, msg, the string to populate
       @ Out, msg, the modified string
     '''
->>>>>>> e84f0def
     msg+=''+'  '*self.depth + '<' + self.name + '>'+self.text
     if self.numberBranches()==0:msg+='</'+self.name+'>'
     msg+='\n'
@@ -370,14 +361,11 @@
     if type(dumpFile) in [str,unicode,bytes]: myFile.close()
 
   def stringNodeTree(self,msg=''):
-<<<<<<< HEAD
-=======
     '''
       As writeNodeTree, but creates a string representation instead of writing to a file.
       @ In, msg, the string to populate
       @ Out, msg, the populated string
     '''
->>>>>>> e84f0def
     msg=str(msg)
     msg=self._rootnode.stringNode(msg)
     return msg
