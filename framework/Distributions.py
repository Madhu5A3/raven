--- conflicted
+++ resolved
@@ -537,37 +537,6 @@
     """
     return self.sigma*x+self.untruncatedMean()
 
-<<<<<<< HEAD
-#  def _constructBeta(self,numStdDev=5):
-#    """Using data from normal distribution and the number of standard deviations
-#    to include, constructs a Beta distribution with the same mean, variance, and
-#    skewness as the initial normal distribution.  Effectively simulates a truncated
-#    Gaussian."""
-#    L = self.mean-numStdDev*self.sigma
-#    R = self.mean+numStdDev*self.sigma
-#    d = R-L
-#    a = d*d/8./(self.sigma*self.sigma) - 0.5 #comes from forcing equivalent total variance
-#    b = a
-#    print('L %f, R %f, d %f, ab %f, u %f' %(L,R,d,a,0.5*(L+R)))
-#    def createElement(tag,attrib={},text={}):
-#      element = ET.Element(tag,attrib)
-#      element.text = text
-#      return element
-#    betaElement = ET.Element("beta")
-#    betaElement.append(createElement("low"  ,text="%f" %L))
-#    betaElement.append(createElement("hi"   ,text="%f" %R))
-#    betaElement.append(createElement("alpha",text="%f" %a))
-#    betaElement.append(createElement("beta" ,text="%f" %b))
-#    beta = Beta()
-#    beta._readMoreXML(betaElement)
-#    beta.initializeDistribution()
-#    return beta
-
-
-=======
->>>>>>> b27a102e
-
-
 class Gamma(BoostDistribution):
   def __init__(self):
     BoostDistribution.__init__(self)
@@ -1225,22 +1194,7 @@
     Distribution._readMoreXML(self, xmlNode)
     working_dir = xmlNode.find('working_dir')
     if working_dir != None: self.working_dir = working_dir.text
-    """
-    data_filename = xmlNode.find('data_filename')
-    if data_filename != None: self.data_filename = self.working_dir+data_filename.text
-    else: raisea Exception(self.printTag+': ' +utils.returnPrintPostTag('ERROR') + '-> <data_filename> parameter needed for MultiDimensional Distributions!!!!')
-
-    function_type = xmlNode.find('function_type')
-    if not function_type: self.function_type = 'CDF'
-    else:
-      self.function_type = function_type.upper()
-<<<<<<< HEAD
-      if self.function_type not in ['CDF','PDF']:  raise Exception(self.printTag+': ' +returnPrintPostTag('ERROR') + '-> <function_type> parameter needs to be either CDF or PDF in MultiDimensional Distributions!!!!')
-    """
-=======
-      if self.function_type not in ['CDF','PDF']:  raisea Exception(self.printTag+': ' +utils.returnPrintPostTag('ERROR') + '-> <function_type> parameter needs to be either CDF or PDF in MultiDimensional Distributions!!!!')
-    '''
->>>>>>> b27a102e
+
   def addInitParams(self,tempDict):
     Distribution.addInitParams(self, tempDict)
     tempDict['function_type'] = self.function_type
