--- conflicted
+++ resolved
@@ -676,7 +676,6 @@
       self.historyPivotParameter    = copy.deepcopy(getattr(trainingSet,self.historyPivotParameter,'time'))
       self.historySteps             = copy.deepcopy(trainingSet.historySteps)
     else:
-<<<<<<< HEAD
       if self.subType == 'ARMA':
         localInput = {}
         if type(trainingSet)!=dict:
@@ -699,8 +698,6 @@
           self.raiseADebug('add self.amITrained to currentParamters','FIXME')
       
       elif 'HistorySet' in type(trainingSet).__name__:
-=======
-      if 'HistorySet' in type(trainingSet).__name__:
         #get the pivot parameter if specified
         self.historyPivotParameter = trainingSet._dataParameters.get('pivotParameter','time')
         #get the list of history steps if specified
@@ -710,7 +707,6 @@
         for target,engine in self.SupervisedEngine.items():
           origRomCopies[target] = copy.deepcopy(engine)
         #clear engines for time-based storage
->>>>>>> 91a1be52
         self.SupervisedEngine = []
         outKeys = trainingSet.getParaKeys('outputs')
         targets = origRomCopies.keys()
