<data name="samples1D" type="Pointset"><input>x</input><output>OutputPlaceHolder</output><inputFilename>samples1D.csv</inputFilename><metadata><upper>array([{u'x': 1000.4000000000001}, {u'x': 1000.5000000000001},
       {u'x': 1000.2}, {u'x': 1000.9000000000002},
       {u'x': 1000.6000000000001}, {u'x': 1000.7000000000002},
       {u'x': 1000.3000000000001}, {u'x': 1000.8000000000002},
       {u'x': 1000.1}, {u'x': 1001.0}], dtype=object)</upper><lower>array([{u'x': 1000.3000000000001}, {u'x': 1000.4000000000001},
       {u'x': 1000.1}, {u'x': 1000.8000000000002},
       {u'x': 1000.5000000000001}, {u'x': 1000.6000000000001},
       {u'x': 1000.2}, {u'x': 1000.7000000000002}, {u'x': 1000.0},
       {u'x': 1000.9000000000002}], dtype=object)</lower><SamplerType>array([u'Stratified', u'Stratified', u'Stratified', u'Stratified',
       u'Stratified', u'Stratified', u'Stratified', u'Stratified',
       u'Stratified', u'Stratified'], dtype=object)</SamplerType><crowDist>array([{u'x': '{"xMin": 1000.0, "type": "UniformDistribution", "xMax": 1001.0}'},
       {u'x': '{"xMin": 1000.0, "type": "UniformDistribution", "xMax": 1001.0}'},
       {u'x': '{"xMin": 1000.0, "type": "UniformDistribution", "xMax": 1001.0}'},
       {u'x': '{"xMin": 1000.0, "type": "UniformDistribution", "xMax": 1001.0}'},
       {u'x': '{"xMin": 1000.0, "type": "UniformDistribution", "xMax": 1001.0}'},
       {u'x': '{"xMin": 1000.0, "type": "UniformDistribution", "xMax": 1001.0}'},
       {u'x': '{"xMin": 1000.0, "type": "UniformDistribution", "xMax": 1001.0}'},
       {u'x': '{"xMin": 1000.0, "type": "UniformDistribution", "xMax": 1001.0}'},
       {u'x': '{"xMin": 1000.0, "type": "UniformDistribution", "xMax": 1001.0}'},
       {u'x': '{"xMin": 1000.0, "type": "UniformDistribution", "xMax": 1001.0}'}], dtype=object)</crowDist><SampledVars>array([{u'x': 1000.3716005901042}, {u'x': 1000.4931337799396},
       {u'x': 1000.1518258350557}, {u'x': 1000.8134670650852},
       {u'x': 1000.5408172397971}, {u'x': 1000.6684422708976},
       {u'x': 1000.2865793707051}, {u'x': 1000.7830243479889},
<<<<<<< HEAD
       {u'x': 1000.0021700085845}, {u'x': 1000.921563975914}], dtype=object)</SampledVars><ProbabilityWeight>array([ 0.1,  0.1,  0.1,  0.1,  0.1,  0.1,  0.1,  0.1,  0.1,  0.1])</ProbabilityWeight><prefix>array(['1', '2', '3', '4', '5', '6', '7', '8', '9', '1'], 
      dtype='|S1')</prefix><PointProbability>array([ 1.,  1.,  1.,  1.,  1.,  1.,  1.,  1.,  1.,  1.])</PointProbability><distributionType>array([{u'x': u'Uniform'}, {u'x': u'Uniform'}, {u'x': u'Uniform'},
       {u'x': u'Uniform'}, {u'x': u'Uniform'}, {u'x': u'Uniform'},
       {u'x': u'Uniform'}, {u'x': u'Uniform'}, {u'x': u'Uniform'},
       {u'x': u'Uniform'}], dtype=object)</distributionType><distributionName>array([{u'x': 'Uniform'}, {u'x': 'Uniform'}, {u'x': 'Uniform'},
=======
       {u'x': 1000.0021700085845}, {u'x': 1000.921563975914}], dtype=object)</SampledVars><ProbabilityWeight>array([ 0.1,  0.1,  0.1,  0.1,  0.1,  0.1,  0.1,  0.1,  0.1,  0.1])</ProbabilityWeight><prefix>array(['1', '2', '3', '4', '5', '6', '7', '8', '9', '10'], dtype=object)</prefix><PointProbability>array([ 1.,  1.,  1.,  1.,  1.,  1.,  1.,  1.,  1.,  1.])</PointProbability><distributionType>array([{u'x': 'Uniform'}, {u'x': 'Uniform'}, {u'x': 'Uniform'},
       {u'x': 'Uniform'}, {u'x': 'Uniform'}, {u'x': 'Uniform'},
       {u'x': 'Uniform'}, {u'x': 'Uniform'}, {u'x': 'Uniform'},
       {u'x': 'Uniform'}], dtype=object)</distributionType><distributionName>array([{u'x': 'Uniform'}, {u'x': 'Uniform'}, {u'x': 'Uniform'},
>>>>>>> e37c5bb3
       {u'x': 'Uniform'}, {u'x': 'Uniform'}, {u'x': 'Uniform'},
       {u'x': 'Uniform'}, {u'x': 'Uniform'}, {u'x': 'Uniform'},
       {u'x': 'Uniform'}], dtype=object)</distributionName><SampledVarsPb>array([{'x': 1.0}, {'x': 1.0}, {'x': 1.0}, {'x': 1.0}, {'x': 1.0},
       {'x': 1.0}, {'x': 1.0}, {'x': 1.0}, {'x': 1.0}, {'x': 1.0}], dtype=object)</SampledVarsPb><ProbabilityWeight-x>array([ 0.1,  0.1,  0.1,  0.1,  0.1,  0.1,  0.1,  0.1,  0.1,  0.1])</ProbabilityWeight-x></metadata></data><|MERGE_RESOLUTION|>--- conflicted
+++ resolved
@@ -21,18 +21,10 @@
        {u'x': 1000.1518258350557}, {u'x': 1000.8134670650852},
        {u'x': 1000.5408172397971}, {u'x': 1000.6684422708976},
        {u'x': 1000.2865793707051}, {u'x': 1000.7830243479889},
-<<<<<<< HEAD
-       {u'x': 1000.0021700085845}, {u'x': 1000.921563975914}], dtype=object)</SampledVars><ProbabilityWeight>array([ 0.1,  0.1,  0.1,  0.1,  0.1,  0.1,  0.1,  0.1,  0.1,  0.1])</ProbabilityWeight><prefix>array(['1', '2', '3', '4', '5', '6', '7', '8', '9', '1'], 
-      dtype='|S1')</prefix><PointProbability>array([ 1.,  1.,  1.,  1.,  1.,  1.,  1.,  1.,  1.,  1.])</PointProbability><distributionType>array([{u'x': u'Uniform'}, {u'x': u'Uniform'}, {u'x': u'Uniform'},
-       {u'x': u'Uniform'}, {u'x': u'Uniform'}, {u'x': u'Uniform'},
-       {u'x': u'Uniform'}, {u'x': u'Uniform'}, {u'x': u'Uniform'},
-       {u'x': u'Uniform'}], dtype=object)</distributionType><distributionName>array([{u'x': 'Uniform'}, {u'x': 'Uniform'}, {u'x': 'Uniform'},
-=======
        {u'x': 1000.0021700085845}, {u'x': 1000.921563975914}], dtype=object)</SampledVars><ProbabilityWeight>array([ 0.1,  0.1,  0.1,  0.1,  0.1,  0.1,  0.1,  0.1,  0.1,  0.1])</ProbabilityWeight><prefix>array(['1', '2', '3', '4', '5', '6', '7', '8', '9', '10'], dtype=object)</prefix><PointProbability>array([ 1.,  1.,  1.,  1.,  1.,  1.,  1.,  1.,  1.,  1.])</PointProbability><distributionType>array([{u'x': 'Uniform'}, {u'x': 'Uniform'}, {u'x': 'Uniform'},
        {u'x': 'Uniform'}, {u'x': 'Uniform'}, {u'x': 'Uniform'},
        {u'x': 'Uniform'}, {u'x': 'Uniform'}, {u'x': 'Uniform'},
        {u'x': 'Uniform'}], dtype=object)</distributionType><distributionName>array([{u'x': 'Uniform'}, {u'x': 'Uniform'}, {u'x': 'Uniform'},
->>>>>>> e37c5bb3
        {u'x': 'Uniform'}, {u'x': 'Uniform'}, {u'x': 'Uniform'},
        {u'x': 'Uniform'}, {u'x': 'Uniform'}, {u'x': 'Uniform'},
        {u'x': 'Uniform'}], dtype=object)</distributionName><SampledVarsPb>array([{'x': 1.0}, {'x': 1.0}, {'x': 1.0}, {'x': 1.0}, {'x': 1.0},
