<?xml version="1.0" ?>
<Simulation>
  <RunInfo>
    <WorkingDir>timeDepOutCsv</WorkingDir>
    <Sequence>GenerateData,PP, Plot</Sequence>
    <batchSize>8</batchSize>
  </RunInfo>

  <TestInfo>
    <name>framework/PostProcessors/BasicStatistics/timeDepOutCsv</name>
    <author>alfoa</author>
    <created>2017-03-29</created>
    <classesTested>PostProcessors.BasicStatistics</classesTested>
    <description>
      This test checks basic statistics for csv ouptut
    </description>
    <revisions>
      <revision author="wangc" date="2017-12-20">convert test to use the new DataObjects with the new structure of basic statistic</revision>
    </revisions>
  </TestInfo>

  <Distributions>
    <Normal name="Normal">
      <mean>1</mean>
      <sigma>0.001</sigma>
      <lowerBound>0</lowerBound>
      <upperBound>2</upperBound>
    </Normal>
    <Exponential name="Exp">
      <lambda>8.7E-4</lambda>
    </Exponential>
    <Triangular name="DistTri">
      <apex>1</apex>
      <min>-0.1</min>
      <max>3</max>
    </Triangular>
    <Uniform name="Uniform">
      <lowerBound>1000</lowerBound>
      <upperBound>1001</upperBound>
    </Uniform>
  </Distributions>

  <Samplers>
    <EnsembleForward name="myEnse">
      <MonteCarlo name="theMC">
        <samplerInit>
          <limit>50</limit>
        </samplerInit>
        <variable name="X1">
          <distribution>Normal</distribution>
        </variable>
      </MonteCarlo>
      <Grid name="theGrid">
        <variable name="X2">
          <distribution>Uniform</distribution>
          <grid construction="custom" type="value">1000.1 1000.5 1000.9</grid>
        </variable>
      </Grid>
    </EnsembleForward>
  </Samplers>

  <DataObjects>
    <PointSet name="stats">
      <Input>time</Input>
      <Output>mean_T1,percentile_5_T1,percentile_95_T1,mean_T2,percentile_5_T2,percentile_95_T2</Output>
    </PointSet>
    <PointSet name="DummyIN">
      <Input>X1,X2</Input>
      <Output>OutputPlaceHolder</Output>
    </PointSet>
    <PointSet name="Out">
      <Input>X1,X2</Input>
      <Output>Y1,Y2</Output>
    </PointSet>
    <HistorySet name="OutTime">
      <Input>X1,X2</Input>
      <Output>T1,T2,time</Output>
    </HistorySet>
    <HistorySet name="timeDepBasicStat_basicStatPP">
      <options>
        <pivotParameter>time</pivotParameter>
      </options>
      <Output>timeDepBasicStat_vars</Output>
    </HistorySet>
  </DataObjects>

  <Models>
    <ExternalModel ModuleToLoad="CrisForwSampl" name="PythonModule" subType="">
      <variables>X1,X2,Y1,Y2,T1,T2,time</variables>
    </ExternalModel>
    <PostProcessor name="timeDepBasicStat" subType="BasicStatistics">
      <pivotParameter>time</pivotParameter>
      <expectedValue prefix="mean">T1,T2</expectedValue>
      <variance prefix="var">X1,X2,T1,T2</variance>
      <covariance prefix="cov">
        <targets>X1,X2</targets>
        <features>T1,T2</features>
      </covariance>
      <pearson prefix="pear">
        <targets>X1,X2,T1,T2</targets>
        <features>X1,X2,T1,T2</features>
      </pearson>
      <sensitivity prefix="sen">
        <targets>X1,X2,T1,T2</targets>
        <features>X1,X2,T1,T2</features>
      </sensitivity>
      <percentile percent="5" prefix="percentile">T1,T2</percentile>
      <percentile percent="95" prefix="percentile">T1,T2</percentile>
    </PostProcessor>
  </Models>

  <Steps>
    <MultiRun name="GenerateData">
      <Input class="DataObjects" type="PointSet">DummyIN</Input>
      <Model class="Models" type="ExternalModel">PythonModule</Model>
      <Sampler class="Samplers" type="EnsembleForward">myEnse</Sampler>
      <Output class="DataObjects" type="PointSet">Out</Output>
      <Output class="DataObjects" type="HistorySet">OutTime</Output>
    </MultiRun>
    <IOStep name="Plot" pauseAtEnd="True">
      <Input class="DataObjects" type="PointSet">Out</Input>
      <Input class="DataObjects" type="HistorySet">OutTime</Input>
      <Input class="DataObjects" type="HistorySet">timeDepBasicStat_basicStatPP</Input>
      <Output class="OutStreams" type="Print">fileOut</Output>
      <!-- <Output class="OutStreams" type="Plot">myPlot</Output>
      <Output class="OutStreams" type="Plot">myPlotTime1</Output>
      <Output class="OutStreams" type="Plot">myPlotTime2</Output>
      <Output class="OutStreams" type="Plot">PlotStatsT1</Output> -->
      <Output class="OutStreams" type="Plot">PlotStatsT2</Output>
    </IOStep>
    <PostProcess name="PP">
      <Input class="DataObjects" type="HistorySet">OutTime</Input>
      <Model class="Models" type="PostProcessor">timeDepBasicStat</Model>
      <Output class="DataObjects" type="HistorySet">timeDepBasicStat_basicStatPP</Output>
      <Output class="OutStreams" type="Print">timeDepBasicStat_basicStatPP_dump</Output>
    </PostProcess>
  </Steps>

  <OutStreams>
    <Print name="fileOut">
      <type>csv</type>
      <source>Out</source>
    </Print>
<<<<<<< HEAD
    <Print name="timeDepBasicStat_basicStatPP_dump">
      <type>csv</type>
      <source>timeDepBasicStat_basicStatPP</source>
    </Print>
    <Plot name="PlotStatsT1" overwrite="false" verbosity="debug">
=======
    <!-- <Plot name="PlotStatsT1" overwrite="false" verbosity="debug">
>>>>>>> 31d63059
      <plotSettings>
        <plot>
          <type>scatter</type>
          <x>timeDepBasicStat_basicStatPP|Output|time</x>
          <y>timeDepBasicStat_basicStatPP|Output|percentile_5_T1</y>
          <marker>.</marker>
        </plot>
        <plot>
          <type>scatter</type>
          <x>timeDepBasicStat_basicStatPP|Output|time</x>
          <y>timeDepBasicStat_basicStatPP|Output|percentile_95_T1</y>
          <marker>.</marker>
        </plot>
        <plot>
          <type>scatter</type>
          <x>timeDepBasicStat_basicStatPP|Output|time</x>
          <y>timeDepBasicStat_basicStatPP|Output|mean_T1</y>
          <marker>.</marker>
        </plot>
        <xlabel>time</xlabel>
        <ylabel>T1</ylabel>
      </plotSettings>
      <actions>
        <how>png</how>
 
      </actions>
    </Plot> -->
    <Plot name="PlotStatsT2" overwrite="false" verbosity="debug">
      <plotSettings>
        <plot>
          <type>scatter</type>
          <x>timeDepBasicStat_basicStatPP|Output|time</x>
          <y>timeDepBasicStat_basicStatPP|Output|percentile_5_T2</y>
          <marker>.</marker>
        </plot>
        <plot>
          <type>scatter</type>
          <x>timeDepBasicStat_basicStatPP|Output|time</x>
          <y>timeDepBasicStat_basicStatPP|Output|percentile_95_T2</y>
          <marker>.</marker>
        </plot>
        <plot>
          <type>scatter</type>
          <x>timeDepBasicStat_basicStatPP|Output|time</x>
          <y>timeDepBasicStat_basicStatPP|Output|mean_T2</y>
          <marker>.</marker>
        </plot>
        <xlabel>time</xlabel>
        <ylabel>T2</ylabel>
      </plotSettings>
      <actions>
        <how>png</how>
        <!--
          <range>
            <xmin>0.0</xmin>
            <xmax>1.0</xmax>
            <ymin>-15.0</ymin>
            <ymax>20.0</ymax>
          </range>
        -->
      </actions>
    </Plot>
    <!--
    <Plot name="myPlot">
      <plotSettings>
        <plot>
          <type>scatter</type>
          <x>Out|Input|X1</x>
          <y>Out|Input|X2</y>
          <z>Out|Output|Y1</z>
          <colorMap>Out|Output|Y2</colorMap>
        </plot>
        <xlabel>X1</xlabel>
        <ylabel>X2</ylabel>
        <zlabel>Y2</zlabel>
      </plotSettings>
      <actions>
        <how>png</how>
        <title>
          <text>My Plot </text>
        </title>
      </actions>
    </Plot>
    <Plot name="myPlotTime1">
      <plotSettings>
        <plot>
          <type>scatter</type>
          <x>OutTime|Output|time</x>
          <y>OutTime|Output|T1</y>
        </plot>
        <xlabel>Time</xlabel>
        <ylabel>T1</ylabel>
      </plotSettings>
      <actions>
        <how>png</how>
        <title>
          <text>My Plot Time</text>
        </title>
      </actions>
    </Plot>
    <Plot name="myPlotTime2">
      <plotSettings>
        <plot>
          <type>scatter</type>
          <x>OutTime|Output|time</x>
          <y>OutTime|Output|T2</y>
        </plot>
        <xlabel>Time</xlabel>
        <ylabel>T2</ylabel>
      </plotSettings>
      <actions>
        <how>png</how>
        <title>
          <text>My Plot Time</text>
        </title>
      </actions>
    </Plot> -->
  </OutStreams>

  <VariableGroups>
    <Group name="timeDepBasicStat_vars">mean_T1,
                 mean_T2,
                 var_X1,
                 var_X2,
                 var_T1,
                 var_T2,
                 cov_X1_T1,
                 cov_X1_T2,
                 cov_X2_T1,
                 cov_X2_T2,
                 pear_X1_X1,
                 pear_X1_X2,
                 pear_X1_T1,
                 pear_X1_T2,
                 pear_X2_X1,
                 pear_X2_X2,
                 pear_X2_T1,
                 pear_X2_T2,
                 pear_T1_X1,
                 pear_T1_X2,
                 pear_T1_T1,
                 pear_T1_T2,
                 pear_T2_X1,
                 pear_T2_X2,
                 pear_T2_T1,
                 pear_T2_T2,
                 sen_X1_X1,
                 sen_X1_X2,
                 sen_X1_T1,
                 sen_X1_T2,
                 sen_X2_X1,
                 sen_X2_X2,
                 sen_X2_T1,
                 sen_X2_T2,
                 sen_T1_X1,
                 sen_T1_X2,
                 sen_T1_T1,
                 sen_T1_T2,
                 sen_T2_X1,
                 sen_T2_X2,
                 sen_T2_T1,
                 sen_T2_T2,
                 percentile_5_T1,
                 percentile_5_T2,
                 percentile_95_T1,
                 percentile_95_T2</Group>
  </VariableGroups>

</Simulation><|MERGE_RESOLUTION|>--- conflicted
+++ resolved
@@ -16,6 +16,7 @@
     </description>
     <revisions>
       <revision author="wangc" date="2017-12-20">convert test to use the new DataObjects with the new structure of basic statistic</revision>
+      <revision author="wangc" date="2018-05-15">remove unecessary plots</revision>
     </revisions>
   </TestInfo>
 
@@ -122,10 +123,6 @@
       <Input class="DataObjects" type="HistorySet">OutTime</Input>
       <Input class="DataObjects" type="HistorySet">timeDepBasicStat_basicStatPP</Input>
       <Output class="OutStreams" type="Print">fileOut</Output>
-      <!-- <Output class="OutStreams" type="Plot">myPlot</Output>
-      <Output class="OutStreams" type="Plot">myPlotTime1</Output>
-      <Output class="OutStreams" type="Plot">myPlotTime2</Output>
-      <Output class="OutStreams" type="Plot">PlotStatsT1</Output> -->
       <Output class="OutStreams" type="Plot">PlotStatsT2</Output>
     </IOStep>
     <PostProcess name="PP">
@@ -141,42 +138,10 @@
       <type>csv</type>
       <source>Out</source>
     </Print>
-<<<<<<< HEAD
     <Print name="timeDepBasicStat_basicStatPP_dump">
       <type>csv</type>
       <source>timeDepBasicStat_basicStatPP</source>
     </Print>
-    <Plot name="PlotStatsT1" overwrite="false" verbosity="debug">
-=======
-    <!-- <Plot name="PlotStatsT1" overwrite="false" verbosity="debug">
->>>>>>> 31d63059
-      <plotSettings>
-        <plot>
-          <type>scatter</type>
-          <x>timeDepBasicStat_basicStatPP|Output|time</x>
-          <y>timeDepBasicStat_basicStatPP|Output|percentile_5_T1</y>
-          <marker>.</marker>
-        </plot>
-        <plot>
-          <type>scatter</type>
-          <x>timeDepBasicStat_basicStatPP|Output|time</x>
-          <y>timeDepBasicStat_basicStatPP|Output|percentile_95_T1</y>
-          <marker>.</marker>
-        </plot>
-        <plot>
-          <type>scatter</type>
-          <x>timeDepBasicStat_basicStatPP|Output|time</x>
-          <y>timeDepBasicStat_basicStatPP|Output|mean_T1</y>
-          <marker>.</marker>
-        </plot>
-        <xlabel>time</xlabel>
-        <ylabel>T1</ylabel>
-      </plotSettings>
-      <actions>
-        <how>png</how>
- 
-      </actions>
-    </Plot> -->
     <Plot name="PlotStatsT2" overwrite="false" verbosity="debug">
       <plotSettings>
         <plot>
